# 2020 Stanford qDESS Knee Dataset
authors: Arjun Desai (arjundd at stanford dot edu), Elka Rubin, Andrew Schmidt, Akshay Chaudhari

This folder contains the data and annotations for the 2020 Stanford qDESS knee dataset.

## Directories

- `image_files/`: Contains images files (echo1, echo2, root-mean-square, segmentations).
- `annotations/`: Versioned splits of train/val/test data. See "Versioning" for more info.

For details on these, see sections Image Files and Annotations below

## Image Files
We loosely define image data as all data derived from the GE DICOMS.
This includes the original dicom data (echo 1, echo 2), derived entities (root-mean-square of 2 echos),
as well as segmentations performed by the 3D Lab on the dicoms.

All image data are stored in the `image_files/` directory.
Each scan is represented by an HDF5 file with the keys (and shape, if applicable) below:

    | "echo1" (X x Y x Z): Echo 1 of the qDESS scan
    | "echo2" (X x Y x Z): Echo 2 of the qDESS scan
    | "rms" (X x Y x Z): Root-mean-square of the two echos (sqrt(echo1.^2 + echo2.^2))
    | "seg" (X x Y x Z x 6): One-hot encoded segmentations for 6 classes. See order below.
    | "stats": A dictionary with statistics (mean, standard dev., min, max) of the corresponding volume
        | "echo1"
            | "mean": A scalar for the mean - mean(echo1)
            | "std": A scalar for standard deviation - std(echo1)
            | "min": A scalar - min(echo1)
            | "max": A scalar - max(echo1)
        | "echo2"
            ... Like structure for echo1 stats
        | "rms"
            ... Like structure for echo1 stats

*Note*: Shapes are given in the `(X,Y,Z)` medical format, where `X` corresponds to the rows,
`Y` corresponds to the columns, `Z` corresponds to the depth, etc.

### Segmentations
As mentioned above, the `seg` key holds one-hot encoded segmentations of key soft tissues
in the knee. The order of these segmentations is as follows:

1. Patellar Cartilage
2. Femoral Cartilage
3. Tibial Cartilage - Medial
4. Tibial Cartilage - Lateral
5. Meniscus - Medial
6. Meniscus - Lateral

You may find it useful to combine the medial/lateral components of tibial cartilage and the meniscus.

## Reconstructions
While the DICOM image data is useful for image-based tasks, we may also want to use this dataset for training and evaluating reconstruction algorithms. This dataset also exposes the raw kspace data and potential target images which have been quality checked. The details are provided below.

All qDESS data was acquired with 2x1 parallel imaging using 8 coils with elliptical sampling. Missing data was subsequently estimated using ARC (GE) with the GE Orchestra MATLAB SDK (version TBD). This data is considered the fully-sampled kspace.

### 2D Hybrid Dimension Reconstructions
qDESS is a 3D sequence, but many reconstruction algorithms reconstruct 2D slices to reduce the computation overload of 3D operations.

The 3D kspace `(kx,ky,kz)` is partially reconstructed using the 1D IFFT along the readout direction (`kx`). The resulting hybrid kspace is of dimensions `(x, ky, kz)`. 2D slices to reconstruct are in the `(ky, kz)` plane.

The image is estimated using 2D SENSE reconstruction. Sensitivity maps were estimated using the JSENSE algorithm (sigpy) with a kernel width of 6 and a 24x24 calibration region per slice.

We have added the data for this scenario in the `files_recon_calib-24` folder. Data for each scan is stored as an HDF% file with the following keys:

    | "kspace" (Nx x Ny x Nz x # echos x # coils): Hybrid kspace (x,ky,kz) 
    | "maps" (Nx x Ny x Nz x # coils x # maps): Sensitivity maps
    | "target" (Nx x Ny x Nz x # echos x # maps): Reconstructed image

where `# echos = 2` and `# maps = 1`. `# coils` is typically 8 or 16. All values are complex (np.complex64).


## Annotations and Dataset Splits
Information for all dataset splits can be found in the annotation files, which are json files stored
in a similar manner to the [COCO annotation format](https://www.immersivelimit.com/tutorials/create-coco-annotations-from-scratch).
These annotation files are also versioned manually (see Versioning section below). Files are named
`{train, val, test}.json`, corresponding to the respective splits.

We break down the different components of the dictionary below:

```
{
    "info": {...},
    "categories": [...], <-- Only detection categories (not segmentation)
    "images": [...],
    "annotations": [...], <-- Only detection annotations (not segmentation)
}
```

### Info
The “info” section contains high level information about the split.
```
  "info": {
    "contributor": "Arjun Desai & Akshay Chaudhari",
    "description": "2020 Stanford qDESS Dataset - test",
    "year": "2020",
    "date_created": "2020-10-16 22:51:12 PDT",
    "version": "v0.0.1"
  },
```

### Images
The "images" section contains the complete list of scans in this split. This is simply a list of the 
scans and useful scan metadata. Note that image ids (`id`) are unique. A description of the keys and structure are shown below:

- `id`: The numeric image id
- `file_name`: The file holding this scan's information
- `msp_id`: The MedSegPy id (only useful for those using MedSegPy)
- `scan_id`: The scan id. This is the universal string used to track this scan.
- `subject_id`: The subject id
- `timepoint`: The timepoint of the scan (zero-indexed). i.e. The first scan, second scan, etc.
- `voxel_spacing`: The spacing for each voxel in mm. In same orientation as `orientation`
- `matrix_shape`: The shape of the matrix
- `orientation`: The orientation of the scan. `SI`- superior to inferior, `AP` - anterior to posterior, `LR` - left to right.
- `num_echoes`: The number of echoes. Should be 2 for all qDESS data
- `inspected`: If `True`, at least one labeler has looked at the image for labeling detection annotations.


```
"images": [
    {
      "id": 1,
      "file_name": "MTR_005.h5",
      "msp_id": "0000099_V00",
      "msp_file_name": "0000099_V00.h5",
      "scan_id": "MTR_005",
      "subject_id": 99,
      "timepoint": 0,
      "voxel_spacing": [0.3125, 0.3125, 0.8],
      "matrix_shape": [512, 512, 160],
      "orientation": ["SI", "AP", "LR"],
      "num_echoes": 2,
      "inspected": true
    },
    {...},
    ...
]
```

### Categories
The "categories" object contains a list of categories and each of those belongs to a supercategory.
The category is a combination of the pathology type and pathology subtype (e.g. Meniscus Tear - Myxoid).
There may be plans in the future to make tissue type an additional stratification level. This would
primarily affect the "Cartilage Lesion" categories, which are currently only separated by grade, but not
by tissue. If you would like to do tissues as well, you will have to reindex your categories (and annotations).

```
    "categories": [
        {
          "supercategory": "Meniscal Tear",
          "supercategory_id": 1,
          "id": 1,
          "name": "Meniscal Tear (Myxoid)"
        },
        {...},
    ]
```

### Tissues
The "tissues" object contains a list of tissues that are referenced in each annotation label

```
"tissues": [
    {
      "id": 1,
      "name": "Meniscus"
    },
    {...},
]
```

### Annotations
The "annotations" section has several components, which makes it a bit trickier to understand. It contains
a list of every individual detection (object) annotation from every scan in the dataset. For example,
if there are 10 Grade 2A cartilage lesions in a single scan, there will be 10 annotations corresponding to
these individual lesions for that scan alone.

The image id corresponds to a specific scan in the dataset.

The bounding box (bbox) format is [top left X position, top left Y position, top left Z position, deltaX, deltaY, deltaZ]. NOTE: X corresponds to row (SI), Y to column (AP), and Z (RL/LR) to depth.

The category id corresponds to a single category specified in the categories section.

Each annotation also has an id (unique to all other annotations in the dataset).

The confidence is on a scale of 0-5, where 0 is not confident at all and 5 is extremely confident. Feel free to filter labels by this scale.

The tissue id corresponds to a single tissue specified in the tissues section.

```
"annotations": [
    {
      "id": 1,
      "image_id": 1,
      "category_id": 6,
      "tissue_id": 1,
      "bbox": [
        304.0,
        297.0,
        87.0,
        20.0,
        35.0,
        20.0
      ],
      "confidence": 2.0,
    },
    {...},
    ...
]
```

### Example Code

```python
import json

# Load version v0.0.1 train annotation file
train_ann_file = "annotations/v0.0.1/train.json"

with open(train_ann_file, "r") as f:
    annotations = json.load(f)

# ====================
# Detection Categories
# ====================
categories: List[Dict] = annotations["categories"]
categories[0]

# ====================
# Scan information
# ====================
scans: List[Dict]= annotations["images"]

# ====================
# Detection annotations (bounding boxes, etc)
# ====================
anns: List[Dict] = annotations["annotations"]
```

## Versioning
Medical data continues to grow incrementally and it is useful to have fixed versions to look back 
on for benchmarking and communicating our results.

If you want to make a new version of the dataset, please follow the rules for versioning detailed
here (link to be added). Please also run your versioning by both Arjun Desai (arjundd at stanford dot edu) and Akshay Chaudhari (akshaysc at stanford dot edu).

<<<<<<< HEAD
The most up-to-date version of the qDESS dataset is v0.1.0.
=======
The most up-to-date version of the qDESS dataset is v0.0.2.
>>>>>>> b5198a04

Version history is described below. If new versions are made, add details appropriately

### v0.1.0
--------------------------------
Date Released: March 8, 2021

Splits are the same as v0.0.2. Image data can be found at:

```
/bmrNAS/people/arjun/data/qdess_knee_2020/image_files_v0.1
```

Changelist:
  * Segmentation masks in the test set were corrected by two additional annotators.
  The following segmentations were changed: `MTR_005`, `MTR_030`, `MTR_066`, `MTR_134`, `MTR_219`, `MTR_248`.

  * Additional bounding box annotations

Data Distribution:

            # Scans    % Male    % Female  Age (mean +/- std)      # BBoxes
    -----  ---------  --------  ----------  --------------------  ----------
    train         86      53.5        46.5  43.9 +/- 18.2                242
    val           33      54.5        45.5  44.5 +/- 18.1                104
    test          36      72.2        27.8  42.1 +/- 15.8                130

### v0.0.2
--------------------------------
Date Released: November 24, 2020

Splits are the same as v0.0.1. Additional bounding box annotations were added.

            # Scans    % Male    % Female  Age (mean +/- std)      # BBoxes
    -----  ---------  --------  ----------  --------------------  ----------
    train         86      53.5        46.5  43.9 +/- 18.2                239
    val           33      54.5        45.5  44.5 +/- 18.1                102
    test          36      72.2        27.8  42.1 +/- 15.8                130

### v0.0.1
--------------------------------
Date Released: October 16, 2020

This is the first version of the qDESS dataset.

Examples in the test split have received arthroscopic surgery (to establish gold standard injury reports) 
and were evaluated by 2 msk rads. Training and validation splits were pseudo randomly determined from the remaining scans
while approximiately balancing age and sex. Details are shown below:

            # Scans    % Male    % Female  Age (mean +/- std)      # BBoxes
    -----  ---------  --------  ----------  --------------------  ----------
    train         86      53.5        46.5  43.9 +/- 18.2                207
    val           33      54.5        45.5  44.5 +/- 18.1                 88
    test          36      72.2        27.8  42.1 +/- 15.8                 23<|MERGE_RESOLUTION|>--- conflicted
+++ resolved
@@ -244,11 +244,7 @@
 If you want to make a new version of the dataset, please follow the rules for versioning detailed
 here (link to be added). Please also run your versioning by both Arjun Desai (arjundd at stanford dot edu) and Akshay Chaudhari (akshaysc at stanford dot edu).
 
-<<<<<<< HEAD
 The most up-to-date version of the qDESS dataset is v0.1.0.
-=======
-The most up-to-date version of the qDESS dataset is v0.0.2.
->>>>>>> b5198a04
 
 Version history is described below. If new versions are made, add details appropriately
 
